--- conflicted
+++ resolved
@@ -106,8 +106,7 @@
         }
     }
 
-<<<<<<< HEAD
-    run.run_until_finished(&mut TestEnv);
+    run.run_until_finished(&mut TestEnv, &mut test_rng);
     let key_id = run
         .coordinator
         .frost_key_state()
@@ -120,13 +119,6 @@
     let sign_init = run
         .coordinator
         .start_sign(key_id, task1, device_set)
-=======
-    run.run_until_finished(&mut TestEnv, &mut test_rng);
-    let task1 = SignTask::Plain(b"utxo.club!".to_vec());
-    let sign_init = run
-        .coordinator
-        .start_sign(task1, device_set.clone())
->>>>>>> 4738f30c
         .unwrap();
     run.extend(sign_init);
     run.run_until_finished(&mut TestEnv, &mut test_rng);
