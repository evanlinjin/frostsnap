use crate::api::{self, FfiSerial, KeyState, PortEvent};
use crate::persist_core::PersistCore;
use crate::SigningSession;
use anyhow::{anyhow, Context, Result};
use flutter_rust_bridge::{RustOpaque, StreamSink};
use frostsnap_coordinator::frostsnap_comms::{
    CoordinatorSendBody, CoordinatorSendMessage, Destination,
};
use frostsnap_coordinator::frostsnap_core::message::{
    CoordinatorSend, CoordinatorToStorageMessage, CoordinatorToUserKeyGenMessage,
    CoordinatorToUserMessage, SignTask,
};
use frostsnap_coordinator::frostsnap_core::KeyId;
use frostsnap_coordinator::{
    frostsnap_core, PortChanges, PortDesc, PortOpenError, Serial, SerialPort, UsbSerialManager,
};
use frostsnap_coordinator::{serialport, DeviceChange};
use frostsnap_coordinator::{SigningDispatcher, UsbSender};
use frostsnap_core::{DeviceId, FrostCoordinator, Gist};
use llsdb::{IndexHandle, LlsDb};
use std::collections::{BTreeSet, VecDeque};
use std::fs::File;
use std::io;
use std::sync::mpsc::SyncSender;
use std::sync::{Arc, Mutex};
use std::thread::JoinHandle;
use std::time::Duration;
use tracing::{event, Level};

pub struct FfiCoordinator {
    coordinator: Arc<Mutex<FrostCoordinator>>,
    usb_manager: Mutex<Option<UsbSerialManager>>,
    pending_for_outbox: Arc<Mutex<VecDeque<CoordinatorSend>>>,
    thread_handle: Mutex<Option<JoinHandle<()>>>,
    keygen_stream: Arc<Mutex<Option<StreamSink<CoordinatorToUserKeyGenMessage>>>>,
    key_event_stream: Arc<Mutex<Option<StreamSink<KeyState>>>>,
    signing_session: Arc<Mutex<Option<SigningSession>>>,
    db: Arc<Mutex<LlsDb<File>>>,
    persist_core: IndexHandle<PersistCore>,
    device_names: IndexHandle<llsdb::index::BTreeMap<DeviceId, String>>,
    usb_sender: UsbSender,
}

impl FfiCoordinator {
    pub fn new(
        db: Arc<Mutex<LlsDb<File>>>,
        mut usb_manager: UsbSerialManager,
    ) -> anyhow::Result<Self> {
        let pending_for_outbox = Arc::new(Mutex::new(VecDeque::new()));

        let (persist_core, device_names_handle, coordinator) = db
            .lock()
            .unwrap()
            .execute(|tx| {
                let persist = PersistCore::new(tx)?;
                let (handle, api) = tx.store_and_take_index(persist);
                let coordinator = api.core_coordinator()?;
                let device_names_list = tx.take_list("device_names")?;
                let device_names_index = llsdb::index::BTreeMap::new(device_names_list, &tx)?;
                let device_names_handle = tx.store_index(device_names_index);
                let device_names = tx.take_index(device_names_handle);
                *usb_manager.device_labels_mut() = device_names
                    .iter()
                    .collect::<Result<_>>()
                    .context("reading in device names from disk")?;

                Ok((handle, device_names_handle, coordinator))
            })
            .context("initializing db")?;

        let usb_sender = usb_manager.usb_sender();

        // HACK: if the global device list depends on db state then it shouldn't be global! The
        // reason it needs these names is for convenience. There are too many places that have
        // copies of the device names -- we need a central location.
        crate::api::init_device_names(usb_manager.device_labels().clone());

        let usb_manager = Mutex::new(Some(usb_manager));

        Ok(Self {
            coordinator: Arc::new(Mutex::new(coordinator)),
            usb_manager,
            pending_for_outbox,
            thread_handle: Default::default(),
            keygen_stream: Default::default(),
            signing_session: Default::default(),
            key_event_stream: Default::default(),
            db,
            persist_core,
            device_names: device_names_handle,
            usb_sender,
        })
    }

    pub fn persist_core_handle(&self) -> IndexHandle<PersistCore> {
        self.persist_core
    }

    pub fn start(&self) -> anyhow::Result<()> {
        assert!(
            self.thread_handle.lock().unwrap().is_none(),
            "can't start coordinator thread again"
        );

        let mut usb_manager = self
            .usb_manager
            .lock()
            .unwrap()
            .take()
            .expect("can only start once");
        let pending_loop = self.pending_for_outbox.clone();
        let coordinator_loop = self.coordinator.clone();
        let keygen_stream_loop = self.keygen_stream.clone();
        let signing_session_loop = self.signing_session.clone();
        let key_event_stream_loop = self.key_event_stream.clone();
        let db_loop = self.db.clone();
        let core_persist = self.persist_core;
        let device_names = self.device_names;
        let usb_sender = self.usb_sender.clone();

        let handle = std::thread::spawn(move || {
            loop {
                // to give time for the other threads to get a lock
                std::thread::sleep(Duration::from_millis(100));

                let new_messages_from_devices = {
                    // NOTE: Never hold locks on anything over poll_ports because poll ports makes
                    // blocking calls up to flutter. If flutter is blocked on something else we'll
                    // be deadlocked.
                    let PortChanges {
                        device_changes,
                        new_messages,
                    } = usb_manager.poll_ports();

                    let mut signing_session = signing_session_loop.lock().unwrap();

                    for change in &device_changes {
                        match change {
                            DeviceChange::Registered { id, .. } => {
                                if let Some(signing_session) = &mut *signing_session {
                                    signing_session.connected(*id);
                                }
                            }
                            DeviceChange::Disconnected { id } => {
                                if let Some(signing_session) = &mut *signing_session {
                                    signing_session.disconnected(*id);
                                }
                            }
                            DeviceChange::NewUnknownDevice { id, name } => {
                                // TODO: We should be asking the user to accept the new device before writing anything to disk.
                                let res = db_loop
                                    .lock()
                                    .unwrap()
                                    .execute(|tx| tx.take_index(device_names).insert(*id, name));
                                if let Err(e) = res {
                                    event!(
                                        Level::ERROR,
                                        error = e.to_string(),
                                        "unable to save device name"
                                    );
                                }
                            }
                            _ => { /* ignore rest */ }
                        }
                    }

                    if let Some(signing_session) = &mut *signing_session {
                        if let Some(message) = signing_session.resend_sign_request() {
                            event!(Level::INFO, "Sending sign request");
                            usb_sender.send(message);
                        }
                    }

                    crate::api::emit_device_events(
                        device_changes
                            .into_iter()
                            .map(crate::api::DeviceChange::from)
                            .collect(),
                    );

                    new_messages
                };

                let mut coordinator = coordinator_loop.lock().unwrap();
                let mut coordinator_outbox = pending_loop.lock().unwrap();
                for (from, message) in new_messages_from_devices {
                    match coordinator.recv_device_message(from, message.clone()) {
                        Ok(messages) => {
                            coordinator_outbox.extend(messages);
                        }
                        Err(e) => {
                            event!(
                                Level::ERROR,
                                from = from.to_string(),
                                "Failed to process message: {}",
                                e
                            );
                        }
                    };
                }

                drop(coordinator);

                while let Some(message) = coordinator_outbox.pop_front() {
                    match message {
                        CoordinatorSend::ToDevice {
                            message,
                            destinations,
                        } => {
                            let send_message = CoordinatorSendMessage {
                                target_destinations: Destination::from(destinations),
                                message_body: CoordinatorSendBody::Core(message),
                            };

                            usb_sender.send(send_message);
                        }
                        CoordinatorSend::ToUser(msg) => match msg {
                            CoordinatorToUserMessage::KeyGen(event) => {
                                let mut stream_opt = keygen_stream_loop.lock().unwrap();
                                if let Some(stream) = stream_opt.as_ref() {
                                    let is_finished = matches!(
                                        event,
                                        CoordinatorToUserKeyGenMessage::FinishedKey { .. }
                                    );

                                    if !stream.add(event) {
                                        event!(Level::ERROR, "failed to emit keygen event");
                                    }

                                    if is_finished {
                                        stream.close();
                                        *stream_opt = None;
                                    }
                                }
                            }
                            CoordinatorToUserMessage::Signing(signing_message) => {
                                let mut signing_session = signing_session_loop.lock().unwrap();
                                if let Some(signing_session) = &mut *signing_session {
                                    signing_session.process_to_user_message(signing_message);

                                    if signing_session.is_complete() {
                                        let _ = db_loop.lock().unwrap().execute(|tx| {
                                            tx.take_index(core_persist).clear_signing_session()
                                        });
                                        event!(Level::INFO, "received signatures from all devices");
                                    }
                                }
                            }
                        },
                        CoordinatorSend::ToStorage(to_storage) => {
                            let update_kind = to_storage.gist();
                            let mut db = db_loop.lock().unwrap();
                            let res = db.execute(|tx| {
                                let mut persist = tx.take_index(core_persist);
                                match to_storage {
                                    CoordinatorToStorageMessage::NewKey(new_key) => {
                                        // we only have one key so we just overwrite it
                                        persist.set_key_state(new_key)?;
                                        // signing sessions are not longer relevant.
                                        persist.clear_signing_session()?;
                                        // keygen is finished so we need to tell the global key list
                                        // that there's a new key.
                                        //
                                        // Note we do this here rather than in the ToUserMessage
                                        // because the key list is persisted and so its better to
                                        // nofify the app after the on disk state is written.
                                        if let Some(stream) =
                                            &*key_event_stream_loop.lock().unwrap()
                                        {
                                            stream.add(KeyState {
                                                keys: frost_keys(&coordinator_loop.lock().unwrap()),
                                            });
                                        }
                                    }
                                    CoordinatorToStorageMessage::StoreSigningState(sign_state) => {
                                        persist.store_sign_session(sign_state)?
                                    }
                                    CoordinatorToStorageMessage::UpdateFrostKey(state) => {
                                        persist.set_key_state(state)?
                                    }
                                }
                                Ok(())
                            });

                            match res {
                                Ok(_) => {
                                    event!(Level::INFO, kind = update_kind, "Updated persistence")
                                }
                                Err(e) => event!(
                                    Level::ERROR,
                                    error = e.to_string(),
                                    kind = update_kind,
                                    "Failed to repsond to storage update"
                                ),
                            }
                        }
                    }
                }
            }
        });

        *self.thread_handle.lock().unwrap() = Some(handle);
        Ok(())
    }

    pub fn sub_key_events(&self, stream: StreamSink<KeyState>) {
        let mut key_event_stream = self.key_event_stream.lock().unwrap();
        stream.add(KeyState {
            keys: self.frost_keys(),
        });
        if let Some(existing) = key_event_stream.replace(stream) {
            existing.close();
        }
    }

    pub fn update_name_preview(&self, id: DeviceId, name: &str) {
        self.usb_sender.update_name_preview(id, name);
    }

    pub fn finish_naming(&self, id: DeviceId, name: &str) {
        self.usb_sender.finish_naming(id, name);
    }

    pub fn send_cancel(&self, id: DeviceId) {
        self.usb_sender.send_cancel(id)
    }

    pub fn cancel_all(&self) {
        if let Some(mut signing_session) = self.signing_session.lock().unwrap().take() {
            signing_session.cancel();
            let _ = self
                .db
                .lock()
                .unwrap()
                .execute(|tx| tx.take_index(self.persist_core).clear_signing_session());
        }
        self.coordinator.lock().unwrap().cancel();
        self.usb_sender.send_cancel_all()
    }

    pub fn generate_new_key(
        &self,
        devices: BTreeSet<DeviceId>,
        threshold: usize,
        stream: StreamSink<CoordinatorToUserKeyGenMessage>,
    ) {
        if let Some(existing) = self.keygen_stream.lock().unwrap().replace(stream) {
            existing.close();
        }
        let keygen_message = {
            let mut coordinator = self.coordinator.lock().unwrap();
            *coordinator = FrostCoordinator::default();
            coordinator.do_keygen(&devices, threshold).unwrap()
        };
        let keygen_message = CoordinatorSend::ToDevice {
            destinations: devices,
            message: keygen_message,
        };
        self.pending_for_outbox
            .lock()
            .unwrap()
            .push_back(keygen_message);
    }

    pub fn frost_keys(&self) -> Vec<crate::api::FrostKey> {
        frost_keys(&self.coordinator.lock().unwrap())
    }

    pub fn nonces_left(&self, id: DeviceId) -> Option<usize> {
        self.coordinator
            .lock()
            .unwrap()
            .frost_key_state()?
            .nonces_left(id)
    }

    pub fn start_signing(
        &self,
        key_id: KeyId,
        devices: BTreeSet<DeviceId>,
        task: SignTask,
        stream: StreamSink<api::SigningState>,
    ) -> anyhow::Result<()> {
        // we need to lock this first to avoid race conditions where somehow get_signing_state is called before this completes.
        let mut signing_session = self.signing_session.lock().unwrap();
        let mut coordinator = self.coordinator.lock().unwrap();
<<<<<<< HEAD
        let mut messages = coordinator.start_sign(key_id, task, devices)?;
=======
        let mut messages = coordinator.start_sign(task, devices.clone())?;
>>>>>>> 4738f30c
        let dispatcher = SigningDispatcher::from_filter_out_start_sign(&mut messages);
        let mut new_session = SigningSession::new(stream, dispatcher);

        for device in api::device_list_state().0.devices {
            new_session.connected(device.id);
        }

        self.pending_for_outbox.lock().unwrap().extend(messages);
        signing_session.replace(new_session);

        Ok(())
    }

    pub fn get_signing_state(&self) -> Option<api::SigningState> {
        let signing_session = self.signing_session.lock().unwrap();
        let state = signing_session.as_ref()?.signing_state();
        Some(state)
    }

    pub fn try_restore_signing_session(
        &self,
        #[allow(unused)] /* we only have one key for now */ key_id: KeyId,
        stream: StreamSink<api::SigningState>,
    ) -> anyhow::Result<()> {
        let signing_session = self
            .db
            .lock()
            .unwrap()
            .execute(|tx| tx.take_index(self.persist_core).persisted_signing())?;

        let signing_session_state =
            signing_session.ok_or(anyhow!("no signing session to restore"))?;
        let mut coordinator = self.coordinator.lock().unwrap();
        coordinator.restore_sign_session(signing_session_state.clone());

        let mut dispatcher = SigningDispatcher::new_from_request(
            signing_session_state.request.clone(),
            signing_session_state.targets.clone(),
        );

        for already_provided in signing_session_state.received_from() {
            dispatcher.set_signature_received(already_provided);
        }
        let mut session = SigningSession::new(stream, dispatcher);

        for device in api::device_list_state().0.devices {
            session.connected(device.id);
        }

        self.signing_session.lock().unwrap().replace(session);

        Ok(())
    }

    pub fn can_restore_signing_session(
        &self,
        #[allow(unused)] /* we only have one key for now */ key_id: KeyId,
    ) -> bool {
        self.db
            .lock()
            .unwrap()
            .execute(|tx| Ok(tx.take_index(self.persist_core).is_sign_session_persisted()))
            .unwrap()
    }

    pub fn persisted_sign_session_description(
        &self,
        #[allow(unused)] /* we only have one key for now */ key_id: KeyId,
    ) -> Result<Option<api::SignTaskDescription>> {
        self.db.lock().unwrap().execute(|tx| {
            Ok(tx
                .take_index(self.persist_core)
                .persisted_sign_session_task()?
                .map(|task| match task {
                    SignTask::Plain { message, .. } => api::SignTaskDescription::Plain {
                        message: String::from_utf8_lossy(&message[..]).to_string(),
                    },
                    SignTask::Nostr { .. } => todo!("nostr restoring not yet implemented"),
                    SignTask::Transaction(task) => api::SignTaskDescription::Transaction {
                        unsigned_tx: api::UnsignedTx {
                            task: RustOpaque::new(task),
                        },
                    },
                }))
        })
    }
}

fn frost_keys(coordinator: &FrostCoordinator) -> Vec<crate::api::FrostKey> {
    coordinator
        .frost_key_state()
        .into_iter()
        .map(|key_state| crate::api::FrostKey(RustOpaque::new(key_state.clone())))
        .collect()
}

// Newtypes needed here because type aliases lead to weird types in the bindings
#[derive(Debug)]
pub struct PortOpenSender(pub SyncSender<Result<(), PortOpenError>>);
#[derive(Debug)]
pub struct PortWriteSender(pub SyncSender<Result<(), String>>);
#[derive(Debug)]
pub struct PortReadSender(pub SyncSender<Result<Vec<u8>, String>>);
#[derive(Debug)]
pub struct PortBytesToReadSender(pub SyncSender<u32>);

impl Serial for FfiSerial {
    fn available_ports(&self) -> Vec<PortDesc> {
        self.available_ports.lock().unwrap().clone()
    }

    fn open_device_port(&self, id: &str, baud_rate: u32) -> Result<SerialPort, PortOpenError> {
        let (tx, rx) = std::sync::mpsc::sync_channel(0);

        crate::api::emit_event(PortEvent::Open {
            request: crate::api::PortOpen {
                id: id.into(),
                baud_rate,
                ready: RustOpaque::new(PortOpenSender(tx)),
            },
        })
        .map_err(|e| PortOpenError::Other(e.into()))?;

        rx.recv().map_err(|e| PortOpenError::Other(Box::new(e)))??;

        let port = FfiSerialPort {
            id: id.to_string(),
            baud_rate,
        };

        Ok(Box::new(port))
    }
}

pub struct FfiSerialPort {
    id: String,
    baud_rate: u32,
}

impl io::Read for FfiSerialPort {
    fn read(&mut self, buf: &mut [u8]) -> io::Result<usize> {
        loop {
            let (tx, rx) = std::sync::mpsc::sync_channel::<Result<Vec<u8>, String>>(0);
            crate::api::emit_event(PortEvent::Read {
                request: crate::api::PortRead {
                    id: self.id.clone(),
                    len: buf.len(),
                    ready: RustOpaque::new(PortReadSender(tx)),
                },
            })
            .map_err(|e| std::io::Error::new(std::io::ErrorKind::BrokenPipe, e.to_string()))?;

            let result = rx.recv().unwrap();
            match result {
                Ok(bytes) => {
                    if !bytes.is_empty() {
                        buf[0..bytes.len()].copy_from_slice(&bytes);
                        return Ok(bytes.len());
                    } else {
                        // we got 0 bytes so wait a little while for more data
                        std::thread::sleep(std::time::Duration::from_millis(1));
                    }
                }
                Err(e) => return Err(io::Error::new(io::ErrorKind::Other, e)),
            }
        }
    }
}

impl std::io::Write for FfiSerialPort {
    fn write(&mut self, buf: &[u8]) -> io::Result<usize> {
        let (tx, rx) = std::sync::mpsc::sync_channel(0);

        crate::api::emit_event(PortEvent::Write {
            request: crate::api::PortWrite {
                id: self.id.clone(),
                bytes: buf.to_vec(),
                ready: RustOpaque::new(PortWriteSender(tx)),
            },
        })
        .map_err(|e| std::io::Error::new(std::io::ErrorKind::BrokenPipe, e.to_string()))?;

        match rx.recv().unwrap() {
            Ok(()) => Ok(buf.len()),
            Err(e) => Err(io::Error::new(io::ErrorKind::Other, e)),
        }
    }

    fn flush(&mut self) -> io::Result<()> {
        // assume FFI host will flush after each write
        Ok(())
    }
}

mod _impl {
    use super::serialport::*;
    use super::{PortBytesToReadSender, PortEvent, RustOpaque};

    #[allow(unused)]
    impl SerialPort for super::FfiSerialPort {
        fn name(&self) -> Option<String> {
            Some(self.id.clone())
        }
        fn baud_rate(&self) -> Result<u32> {
            Ok(self.baud_rate)
        }
        fn bytes_to_read(&self) -> Result<u32> {
            let (tx, rx) = std::sync::mpsc::sync_channel(0);

            crate::api::emit_event(PortEvent::BytesToRead {
                request: crate::api::PortBytesToRead {
                    id: self.id.clone(),
                    ready: RustOpaque::new(PortBytesToReadSender(tx)),
                },
            })
            .map_err(|e| std::io::Error::new(std::io::ErrorKind::BrokenPipe, e.to_string()))?;

            Ok(rx.recv().unwrap())
        }

        fn data_bits(&self) -> Result<DataBits> {
            unimplemented!()
        }

        fn flow_control(&self) -> Result<FlowControl> {
            unimplemented!()
        }

        fn parity(&self) -> Result<Parity> {
            unimplemented!()
        }

        fn stop_bits(&self) -> Result<StopBits> {
            unimplemented!()
        }

        fn timeout(&self) -> core::time::Duration {
            unimplemented!()
        }

        fn set_baud_rate(&mut self, baud_rate: u32) -> Result<()> {
            unimplemented!()
        }

        fn set_data_bits(&mut self, data_bits: DataBits) -> Result<()> {
            unimplemented!()
        }

        fn set_flow_control(&mut self, flow_control: FlowControl) -> Result<()> {
            unimplemented!()
        }

        fn set_parity(&mut self, parity: Parity) -> Result<()> {
            unimplemented!()
        }

        fn set_stop_bits(&mut self, stop_bits: StopBits) -> Result<()> {
            unimplemented!()
        }

        fn set_timeout(&mut self, timeout: core::time::Duration) -> Result<()> {
            unimplemented!()
        }

        fn write_request_to_send(&mut self, level: bool) -> Result<()> {
            unimplemented!()
        }

        fn write_data_terminal_ready(&mut self, level: bool) -> Result<()> {
            unimplemented!()
        }

        fn read_clear_to_send(&mut self) -> Result<bool> {
            unimplemented!()
        }

        fn read_data_set_ready(&mut self) -> Result<bool> {
            unimplemented!()
        }

        fn read_ring_indicator(&mut self) -> Result<bool> {
            unimplemented!()
        }

        fn read_carrier_detect(&mut self) -> Result<bool> {
            unimplemented!()
        }
        fn bytes_to_write(&self) -> Result<u32> {
            unimplemented!()
        }

        fn clear(&self, buffer_to_clear: ClearBuffer) -> Result<()> {
            unimplemented!()
        }

        fn try_clone(&self) -> Result<Box<dyn SerialPort>> {
            unimplemented!()
        }

        fn set_break(&self) -> Result<()> {
            unimplemented!()
        }

        fn clear_break(&self) -> Result<()> {
            unimplemented!()
        }
    }
}<|MERGE_RESOLUTION|>--- conflicted
+++ resolved
@@ -384,11 +384,7 @@
         // we need to lock this first to avoid race conditions where somehow get_signing_state is called before this completes.
         let mut signing_session = self.signing_session.lock().unwrap();
         let mut coordinator = self.coordinator.lock().unwrap();
-<<<<<<< HEAD
-        let mut messages = coordinator.start_sign(key_id, task, devices)?;
-=======
-        let mut messages = coordinator.start_sign(task, devices.clone())?;
->>>>>>> 4738f30c
+        let mut messages = coordinator.start_sign(key_id, task, devices.clone())?;
         let dispatcher = SigningDispatcher::from_filter_out_start_sign(&mut messages);
         let mut new_session = SigningSession::new(stream, dispatcher);
 
